--- conflicted
+++ resolved
@@ -18,11 +18,7 @@
 
 ## Installation
 
-<<<<<<< HEAD
-To get started, we'll need to install the latest version of _Elm Land_ from NPM. At the time of writing, the latest version of Elm Land is `v0.18.2`. Here's the NPM command that will install `elm-land` on your computer:
-=======
-To get started, we'll need to install the latest version of _Elm Land_ from NPM. At the time of writing, the latest version of Elm Land is `v0.18.3`. Here's the NPM command that will install `elm-land` on your computer:
->>>>>>> 6c6b17f0
+To get started, we'll need to install the latest version of _Elm Land_ from NPM. At the time of writing, the latest version of Elm Land is `v0.19.0`. Here's the NPM command that will install `elm-land` on your computer:
 
 ```sh
 npm install -g elm-land@latest
@@ -33,11 +29,7 @@
 ```txt
 $ elm-land
 
-<<<<<<< HEAD
-🌈  Welcome to Elm Land! (v0.18.2)
-=======
-🌈  Welcome to Elm Land! (v0.18.3)
->>>>>>> 6c6b17f0
+🌈  Welcome to Elm Land! (v0.19.0)
     ⎺⎺⎺⎺⎺⎺⎺⎺⎺⎺⎺⎺⎺⎺⎺⎺⎺⎺⎺⎺⎺⎺⎺⎺⎺⎺⎺⎺⎺⎺
     Here are the available commands:
 
