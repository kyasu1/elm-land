module Commands.Generate exposing (run)

import CodeGen
import CodeGen.Annotation
import CodeGen.Argument
import CodeGen.Declaration
import CodeGen.Expression
import CodeGen.Import
import CodeGen.Module
import Extras.String
import Json.Decode
import LayoutFile exposing (LayoutFile)
import PageFile exposing (PageFile)


run : Json.Decode.Value -> List CodeGen.Module
run json =
    case Json.Decode.decodeValue decoder json of
        Ok data ->
<<<<<<< HEAD
            [ mainElmModule data
            , mainPagesModelModule data
            , mainPagesMsgModule data
            , mainLayoutsModelModule data
            , mainLayoutsMsgModule data
            , routePathElmModule data
            , layoutsElmModule data
            ]
=======
            List.concat
                [ [ mainElmModule data
                  , routePathElmModule data
                  , routeQueryElmModule data
                  , routeElmModule data
                  ]
                , if data.options.useHashRouting then
                    [ hashRoutingElmModule ]

                  else
                    []
                , if List.isEmpty data.layouts then
                    []

                  else
                    [ layoutsElmModule data ]
                ]
>>>>>>> a861f5f9

        Err _ ->
            -- TODO: Better handling here now that input can come from users
            []


mainPagesModelModule : Data -> CodeGen.Module
mainPagesModelModule data =
    CodeGen.Module.new
        { name = [ "Main", "Pages", "Model" ]
        , exposing_ = [ "Model(..)" ]
        , imports =
            List.concat
                [ data.pages
                    |> List.map PageFile.toList
                    |> List.map (\pieces -> "Pages" :: pieces)
                    |> List.map CodeGen.Import.new
                , [ CodeGen.Import.new [ "View" ] |> CodeGen.Import.withExposing [ "View" ] ]
                ]
        , declarations =
            [ PageFile.toPageModelTypeDeclaration data.pages
            ]
        }


mainPagesMsgModule : Data -> CodeGen.Module
mainPagesMsgModule data =
    CodeGen.Module.new
        { name = [ "Main", "Pages", "Msg" ]
        , exposing_ = [ "Msg(..)" ]
        , imports =
            data.pages
                |> List.map PageFile.toList
                |> List.map (\pieces -> "Pages" :: pieces)
                |> List.map CodeGen.Import.new
        , declarations =
            [ CodeGen.Declaration.customType
                { name = "Msg"
                , variants = toPageMsgCustomType data.pages
                }
            ]
        }


mainLayoutsModelModule : Data -> CodeGen.Module
mainLayoutsModelModule data =
    CodeGen.Module.new
        { name = [ "Main", "Layouts", "Model" ]
        , exposing_ = [ ".." ]
        , imports =
            data.layouts
                |> List.map LayoutFile.toList
                |> List.map (\pieces -> "Layouts" :: pieces)
                |> List.map CodeGen.Import.new
        , declarations =
            [ LayoutFile.toLayoutsModelTypeDeclaration data.layouts
            ]
        }


mainLayoutsMsgModule : Data -> CodeGen.Module
mainLayoutsMsgModule data =
    CodeGen.Module.new
        { name = [ "Main", "Layouts", "Msg" ]
        , exposing_ = [ ".." ]
        , imports =
            data.layouts
                |> List.map LayoutFile.toList
                |> List.map (\pieces -> "Layouts" :: pieces)
                |> List.map CodeGen.Import.new
        , declarations =
            [ LayoutFile.toLayoutsMsgTypeDeclaration data.layouts
            ]
        }


mainElmModule : Data -> CodeGen.Module
mainElmModule data =
    CodeGen.Module.new
        { name = [ "Main" ]
        , exposing_ = [ "main" ]
        , imports =
            List.concat
                [ [ CodeGen.Import.new [ "Auth" ]
                  , CodeGen.Import.new [ "Auth", "Action" ]
                  , CodeGen.Import.new [ "Browser" ]
                  , CodeGen.Import.new [ "Browser", "Navigation" ]
                  , CodeGen.Import.new [ "Effect" ]
                        |> CodeGen.Import.withExposing [ "Effect" ]
                  , CodeGen.Import.new [ "Html" ]
                        |> CodeGen.Import.withExposing [ "Html" ]
                  , CodeGen.Import.new [ "Json", "Decode" ]
                  , CodeGen.Import.new [ "Layout" ]
                  , CodeGen.Import.new [ "Layouts" ]
                  ]
                , data.layouts
                    |> List.map LayoutFile.toList
                    |> List.map (\pieces -> "Layouts" :: pieces)
                    |> List.map CodeGen.Import.new
                , [ CodeGen.Import.new [ "Main", "Layouts", "Model" ]
                  , CodeGen.Import.new [ "Main", "Layouts", "Msg" ]
                  , CodeGen.Import.new [ "Main", "Pages", "Model" ]
                  , CodeGen.Import.new [ "Main", "Pages", "Msg" ]
                  , CodeGen.Import.new [ "Page" ]
                  ]
                , data.pages
                    |> List.map PageFile.toList
                    |> List.map (\pieces -> "Pages" :: pieces)
                    |> List.map CodeGen.Import.new
                , [ CodeGen.Import.new [ "Pages", "NotFound_" ]
                  , CodeGen.Import.new [ "Route" ] |> CodeGen.Import.withExposing [ "Route" ]
                  , CodeGen.Import.new [ "Route", "Path" ]
                  , CodeGen.Import.new [ "Shared" ]
                  , CodeGen.Import.new [ "Task" ]
                  , CodeGen.Import.new [ "Url" ]
                        |> CodeGen.Import.withExposing [ "Url" ]
                  , CodeGen.Import.new [ "View" ]
                        |> CodeGen.Import.withExposing [ "View" ]
                  ]
                ]
        , declarations =
            [ CodeGen.Declaration.function
                { name = "main"
                , annotation = CodeGen.Annotation.type_ "Program Json.Decode.Value Model Msg"
                , arguments = []
                , expression =
                    CodeGen.Expression.multilineFunction
                        { name = "Browser.application"
                        , arguments =
                            [ CodeGen.Expression.multilineRecord
                                [ ( "init", CodeGen.Expression.value "init" )
                                , ( "update", CodeGen.Expression.value "update" )
                                , ( "view", CodeGen.Expression.value "View.toBrowserDocument << view" )
                                , ( "subscriptions", CodeGen.Expression.value "subscriptions" )
                                , ( "onUrlChange", CodeGen.Expression.value "UrlChanged" )
                                , ( "onUrlRequest", CodeGen.Expression.value "UrlRequested" )
                                ]
                            ]
                        }
                }
            , CodeGen.Declaration.comment [ "INIT" ]
            , CodeGen.Declaration.typeAlias
                { name = "Model"
                , annotation =
                    CodeGen.Annotation.multilineRecord
                        [ ( "key", CodeGen.Annotation.type_ "Browser.Navigation.Key" )
                        , ( "url", CodeGen.Annotation.type_ "Url" )
                        , ( "page", CodeGen.Annotation.type_ "Main.Pages.Model.Model" )
                        , ( "layout", CodeGen.Annotation.type_ "Maybe Main.Layouts.Model.Model" )
                        , ( "shared", CodeGen.Annotation.type_ "Shared.Model" )
                        ]
                }
            , CodeGen.Declaration.function
                { name = "init"
                , annotation =
                    CodeGen.Annotation.function
                        [ CodeGen.Annotation.type_ "Json.Decode.Value"
                        , CodeGen.Annotation.type_ "Url"
                        , CodeGen.Annotation.type_ "Browser.Navigation.Key"
                        , CodeGen.Annotation.type_ "( Model, Cmd Msg )"
                        ]
                , arguments =
                    [ CodeGen.Argument.new "json"
                    , CodeGen.Argument.new "url"
                    , CodeGen.Argument.new "key"
                    ]
                , expression =
                    CodeGen.Expression.letIn
                        { let_ =
                            [ { argument = CodeGen.Argument.new "flagsResult"
                              , annotation = Just (CodeGen.Annotation.type_ "Result Json.Decode.Error Shared.Flags")
                              , expression =
                                    CodeGen.Expression.function
                                        { name = "Json.Decode.decodeValue"
                                        , arguments =
                                            [ CodeGen.Expression.value "Shared.decoder"
                                            , CodeGen.Expression.value "json"
                                            ]
                                        }
                              }
                            , { argument = CodeGen.Argument.new "( sharedModel, sharedEffect )"
                              , annotation = Nothing
                              , expression =
                                    CodeGen.Expression.function
                                        { name = "Shared.init"
                                        , arguments =
                                            [ CodeGen.Expression.value "flagsResult"
                                            , CodeGen.Expression.parens [ CodeGen.Expression.value "Route.fromUrl () url" ]
                                            ]
                                        }
                              }
                            , { argument = CodeGen.Argument.new "{ page, layout }"
                              , annotation = Nothing
                              , expression =
                                    CodeGen.Expression.function
                                        { name = "initPageAndLayout"
                                        , arguments =
                                            [ CodeGen.Expression.record
                                                [ ( "key", CodeGen.Expression.value "key" )
                                                , ( "url", CodeGen.Expression.value "url" )
                                                , ( "shared", CodeGen.Expression.value "sharedModel" )
                                                , ( "layout", CodeGen.Expression.value "Nothing" )
                                                ]
                                            ]
                                        }
                              }
                            ]
                        , in_ =
                            CodeGen.Expression.multilineTuple
                                [ CodeGen.Expression.multilineRecord
                                    [ ( "url", CodeGen.Expression.value "url" )
                                    , ( "key", CodeGen.Expression.value "key" )
                                    , ( "page", CodeGen.Expression.value "Tuple.first page" )
                                    , ( "layout", CodeGen.Expression.value "layout |> Maybe.map Tuple.first" )
                                    , ( "shared", CodeGen.Expression.value "sharedModel" )
                                    ]
                                , CodeGen.Expression.multilineFunction
                                    { name = "Cmd.batch"
                                    , arguments =
                                        [ CodeGen.Expression.multilineList
                                            [ CodeGen.Expression.value "Tuple.second page"
                                            , CodeGen.Expression.value "layout |> Maybe.map Tuple.second |> Maybe.withDefault Cmd.none"
                                            , CodeGen.Expression.function
                                                { name = "fromSharedEffect"
                                                , arguments =
                                                    [ CodeGen.Expression.value "{ key = key, url = url, shared = sharedModel }"
                                                    , CodeGen.Expression.value "sharedEffect"
                                                    ]
                                                }
                                            ]
                                        ]
                                    }
                                ]
                        }
                }
            , if List.isEmpty data.layouts then
                CodeGen.Declaration.none

              else
                CodeGen.Declaration.function
                    { name = "initLayout"
                    , annotation =
                        CodeGen.Annotation.function
                            [ CodeGen.Annotation.record
                                [ ( "key", CodeGen.Annotation.type_ "Browser.Navigation.Key" )
                                , ( "url", CodeGen.Annotation.type_ "Url" )
                                , ( "shared", CodeGen.Annotation.type_ "Shared.Model" )
                                , ( "layout", CodeGen.Annotation.type_ "Maybe Main.Layouts.Model.Model" )
                                ]
                            , CodeGen.Annotation.type_ "Layouts.Layout"
                            , CodeGen.Annotation.type_ "( Main.Layouts.Model.Model, Cmd Msg )"
                            ]
                    , arguments = [ CodeGen.Argument.new "model", CodeGen.Argument.new "layout" ]
                    , expression = toInitLayoutCaseExpression data.layouts
                    }
            , CodeGen.Declaration.function
                { name = "initPageAndLayout"
                , annotation =
                    CodeGen.Annotation.function
                        [ CodeGen.Annotation.record
                            [ ( "key", CodeGen.Annotation.type_ "Browser.Navigation.Key" )
                            , ( "url", CodeGen.Annotation.type_ "Url" )
                            , ( "shared", CodeGen.Annotation.type_ "Shared.Model" )
                            , ( "layout", CodeGen.Annotation.type_ "Maybe Main.Layouts.Model.Model" )
                            ]
                        , CodeGen.Annotation.type_ "{ page : ( Main.Pages.Model.Model, Cmd Msg ), layout : Maybe ( Main.Layouts.Model.Model, Cmd Msg ) }"
                        ]
                , arguments = [ CodeGen.Argument.new "model" ]
                , expression = toInitPageCaseExpression data.layouts data.pages
                }
            , runWhenAuthenticatedDeclaration
            , runWhenAuthenticatedWithLayoutDeclaration
            , CodeGen.Declaration.comment [ "UPDATE" ]
            , CodeGen.Declaration.customType
                { name = "Msg"
                , variants =
                    [ ( "UrlRequested", [ CodeGen.Annotation.type_ "Browser.UrlRequest" ] )
                    , ( "UrlChanged", [ CodeGen.Annotation.type_ "Url" ] )
                    , ( "PageSent", [ CodeGen.Annotation.type_ "Main.Pages.Msg.Msg" ] )
                    , ( "LayoutSent", [ CodeGen.Annotation.type_ "Main.Layouts.Msg.Msg" ] )
                    , ( "SharedSent", [ CodeGen.Annotation.type_ "Shared.Msg" ] )
                    , ( "EffectSentCmd", [ CodeGen.Annotation.type_ "(Cmd Msg)" ] )
                    ]
                }
            , CodeGen.Declaration.function
                { name = "update"
                , annotation =
                    CodeGen.Annotation.function
                        [ CodeGen.Annotation.type_ "Msg"
                        , CodeGen.Annotation.type_ "Model"
                        , CodeGen.Annotation.type_ "( Model, Cmd Msg )"
                        ]
                , arguments =
                    [ CodeGen.Argument.new "msg"
                    , CodeGen.Argument.new "model"
                    ]
                , expression =
                    CodeGen.Expression.caseExpression
                        { value = CodeGen.Argument.new "msg"
                        , branches =
                            [ { name = "UrlRequested"
                              , arguments = [ CodeGen.Argument.new "(Browser.Internal url)" ]
                              , expression =
                                    CodeGen.Expression.multilineTuple
                                        [ CodeGen.Expression.value "model"
                                        , CodeGen.Expression.function
                                            { name = "Browser.Navigation.pushUrl"
                                            , arguments =
                                                [ CodeGen.Expression.value "model.key"
                                                , CodeGen.Expression.value "(Url.toString url)"
                                                ]
                                            }
                                        ]
                              }
                            , { name = "UrlRequested"
                              , arguments = [ CodeGen.Argument.new "(Browser.External url)" ]
                              , expression =
                                    CodeGen.Expression.multilineTuple
                                        [ CodeGen.Expression.value "model"
                                        , CodeGen.Expression.function
                                            { name = "Browser.Navigation.load"
                                            , arguments =
                                                [ CodeGen.Expression.value "url"
                                                ]
                                            }
                                        ]
                              }
                            , { name = "UrlChanged"
                              , arguments = [ CodeGen.Argument.new "url" ]
                              , expression =
                                    CodeGen.Expression.ifElse
                                        { condition = CodeGen.Expression.value "Route.Path.fromUrl url == Route.Path.fromUrl model.url"
                                        , ifBranch =
                                            CodeGen.Expression.multilineTuple
                                                [ CodeGen.Expression.value "{ model | url = url }"
                                                , CodeGen.Expression.value "Cmd.none"
                                                ]
                                        , elseBranch =
                                            CodeGen.Expression.letIn
                                                { let_ =
                                                    [ { argument = CodeGen.Argument.new "{ page, layout }"
                                                      , annotation = Nothing
                                                      , expression =
                                                            CodeGen.Expression.function
                                                                { name = "initPageAndLayout"
                                                                , arguments =
                                                                    [ CodeGen.Expression.record
                                                                        [ ( "key", CodeGen.Expression.value "model.key" )
                                                                        , ( "shared", CodeGen.Expression.value "model.shared" )
                                                                        , ( "layout", CodeGen.Expression.value "model.layout" )
                                                                        , ( "url", CodeGen.Expression.value "url" )
                                                                        ]
                                                                    ]
                                                                }
                                                      }
                                                    , { argument = CodeGen.Argument.new "( pageModel, pageCmd )"
                                                      , annotation = Nothing
                                                      , expression = CodeGen.Expression.value "page"
                                                      }
                                                    , { argument = CodeGen.Argument.new "( layoutModel, layoutCmd )"
                                                      , annotation = Nothing
                                                      , expression =
                                                            CodeGen.Expression.caseExpression
                                                                { value = CodeGen.Argument.new "layout"
                                                                , branches =
                                                                    [ { name = "Just"
                                                                      , arguments = [ CodeGen.Argument.new "( layoutModel_, layoutCmd_ )" ]
                                                                      , expression = CodeGen.Expression.value "( Just layoutModel_, layoutCmd_ )"
                                                                      }
                                                                    , { name = "Nothing"
                                                                      , arguments = []
                                                                      , expression = CodeGen.Expression.value "( Nothing, Cmd.none )"
                                                                      }
                                                                    ]
                                                                }
                                                      }
                                                    ]
                                                , in_ =
                                                    CodeGen.Expression.multilineTuple
                                                        [ CodeGen.Expression.value "{ model | url = url, page = pageModel, layout = layoutModel }"
                                                        , CodeGen.Expression.value "Cmd.batch [ pageCmd, layoutCmd ]"
                                                        ]
                                                }
                                        }
                              }
                            , { name = "PageSent"
                              , arguments = [ CodeGen.Argument.new "pageMsg" ]
                              , expression =
                                    CodeGen.Expression.letIn
                                        { let_ =
                                            [ { argument = CodeGen.Argument.new "( pageModel, pageCmd )"
                                              , annotation = Nothing
                                              , expression =
                                                    CodeGen.Expression.function
                                                        { name = "updateFromPage"
                                                        , arguments =
                                                            [ CodeGen.Expression.value "pageMsg"
                                                            , CodeGen.Expression.value "model"
                                                            ]
                                                        }
                                              }
                                            ]
                                        , in_ =
                                            CodeGen.Expression.multilineTuple
                                                [ CodeGen.Expression.recordUpdate
                                                    { value = "model"
                                                    , fields =
                                                        [ ( "page", CodeGen.Expression.value "pageModel" )
                                                        ]
                                                    }
                                                , CodeGen.Expression.value "pageCmd"
                                                ]
                                        }
                              }
                            , { name = "LayoutSent"
                              , arguments = [ CodeGen.Argument.new "layoutMsg" ]
                              , expression =
                                    CodeGen.Expression.letIn
                                        { let_ =
                                            [ { argument = CodeGen.Argument.new "( layoutModel, layoutCmd )"
                                              , annotation = Nothing
                                              , expression =
                                                    CodeGen.Expression.function
                                                        { name = "updateFromLayout"
                                                        , arguments =
                                                            [ CodeGen.Expression.value "layoutMsg"
                                                            , CodeGen.Expression.value "model"
                                                            ]
                                                        }
                                              }
                                            ]
                                        , in_ =
                                            CodeGen.Expression.multilineTuple
                                                [ CodeGen.Expression.recordUpdate
                                                    { value = "model"
                                                    , fields =
                                                        [ ( "layout", CodeGen.Expression.value "layoutModel" )
                                                        ]
                                                    }
                                                , CodeGen.Expression.value "layoutCmd"
                                                ]
                                        }
                              }
                            , { name = "SharedSent"
                              , arguments = [ CodeGen.Argument.new "sharedMsg" ]
                              , expression =
                                    CodeGen.Expression.letIn
                                        { let_ =
                                            [ { argument = CodeGen.Argument.new "( sharedModel, sharedEffect )"
                                              , annotation = Nothing
                                              , expression =
                                                    CodeGen.Expression.function
                                                        { name = "Shared.update"
                                                        , arguments =
                                                            [ CodeGen.Expression.parens [ CodeGen.Expression.value "Route.fromUrl () model.url" ]
                                                            , CodeGen.Expression.value "sharedMsg"
                                                            , CodeGen.Expression.value "model.shared"
                                                            ]
                                                        }
                                              }
                                            , { argument = CodeGen.Argument.new "( oldAction, newAction )"
                                              , annotation = Nothing
                                              , expression =
                                                    CodeGen.Expression.multilineTuple
                                                        [ CodeGen.Expression.value "Auth.onPageLoad model.shared (Route.fromUrl () model.url)"
                                                        , CodeGen.Expression.value "Auth.onPageLoad sharedModel (Route.fromUrl () model.url)"
                                                        ]
                                              }
                                            ]
                                        , in_ =
                                            CodeGen.Expression.caseExpression
                                                { value = CodeGen.Argument.new "oldAction /= newAction"
                                                , branches =
                                                    [ { name = "True"
                                                      , arguments = []
                                                      , expression =
                                                            CodeGen.Expression.letIn
                                                                { let_ =
                                                                    [ { argument = CodeGen.Argument.new "{ page }"
                                                                      , annotation = Nothing
                                                                      , expression =
                                                                            CodeGen.Expression.value "initPageAndLayout { key = model.key, shared = sharedModel, url = model.url, layout = model.layout }"
                                                                      }
                                                                    , { argument = CodeGen.Argument.new "( pageModel, pageCmd )"
                                                                      , annotation = Nothing
                                                                      , expression = CodeGen.Expression.value "page"
                                                                      }
                                                                    ]
                                                                , in_ =
                                                                    CodeGen.Expression.multilineTuple
                                                                        [ CodeGen.Expression.value "{ model | shared = sharedModel, page = pageModel }"
                                                                        , CodeGen.Expression.multilineFunction
                                                                            { name = "Cmd.batch"
                                                                            , arguments =
                                                                                [ CodeGen.Expression.multilineList
                                                                                    [ CodeGen.Expression.value "pageCmd"
                                                                                    , CodeGen.Expression.value "fromSharedEffect { model | shared = sharedModel } sharedEffect"
                                                                                    ]
                                                                                ]
                                                                            }
                                                                        ]
                                                                }
                                                      }
                                                    , { name = "False"
                                                      , arguments = []
                                                      , expression =
                                                            CodeGen.Expression.multilineTuple
                                                                [ CodeGen.Expression.recordUpdate
                                                                    { value = "model"
                                                                    , fields =
                                                                        [ ( "shared", CodeGen.Expression.value "sharedModel" )
                                                                        ]
                                                                    }
                                                                , CodeGen.Expression.value "fromSharedEffect { model | shared = sharedModel } sharedEffect"
                                                                ]
                                                      }
                                                    ]
                                                }
                                        }
                              }
                            , { name = "EffectSentCmd cmd"
                              , arguments = []
                              , expression =
                                    CodeGen.Expression.multilineTuple
                                        [ CodeGen.Expression.value "model"
                                        , CodeGen.Expression.value "cmd"
                                        ]
                              }
                            ]
                        }
                }
            , CodeGen.Declaration.function
                { name = "updateFromPage"
                , annotation =
                    CodeGen.Annotation.function
                        [ CodeGen.Annotation.type_ "Main.Pages.Msg.Msg"
                        , CodeGen.Annotation.type_ "Model"
                        , CodeGen.Annotation.type_ "( Main.Pages.Model.Model, Cmd Msg )"
                        ]
                , arguments =
                    [ CodeGen.Argument.new "msg"
                    , CodeGen.Argument.new "model"
                    ]
                , expression = toUpdatePageCaseExpression data.pages
                }
            , CodeGen.Declaration.function
                { name = "updateFromLayout"
                , annotation =
                    CodeGen.Annotation.function
                        [ CodeGen.Annotation.type_ "Main.Layouts.Msg.Msg"
                        , CodeGen.Annotation.type_ "Model"
                        , CodeGen.Annotation.type_ "( Maybe Main.Layouts.Model.Model, Cmd Msg )"
                        ]
                , arguments =
                    [ CodeGen.Argument.new "msg"
                    , CodeGen.Argument.new "model"
                    ]
                , expression = toUpdateLayoutCaseExpression data.layouts
                }
            , toLayoutFromPageDeclaration data.pages
            , toAuthProtectedPageDeclaration
            , CodeGen.Declaration.function
                { name = "subscriptions"
                , annotation =
                    CodeGen.Annotation.function
                        [ CodeGen.Annotation.type_ "Model"
                        , CodeGen.Annotation.type_ "Sub Msg"
                        ]
                , arguments = [ CodeGen.Argument.new "model" ]
                , expression =
                    CodeGen.Expression.letIn
                        { let_ =
                            [ { argument = CodeGen.Argument.new "subscriptionsFromPage"
                              , annotation = Just (CodeGen.Annotation.type_ "Sub Msg")
                              , expression = toSubscriptionPageCaseExpression data.pages
                              }
                            , { argument = CodeGen.Argument.new "maybeLayout"
                              , annotation = Just (CodeGen.Annotation.type_ "Maybe Layouts.Layout")
                              , expression = CodeGen.Expression.value "toLayoutFromPage model"
                              }
                            , { argument = CodeGen.Argument.new "route"
                              , annotation = Just (CodeGen.Annotation.type_ "Route ()")
                              , expression = CodeGen.Expression.value "Route.fromUrl () model.url"
                              }
                            , { argument = CodeGen.Argument.new "subscriptionsFromLayout"
                              , annotation = Just (CodeGen.Annotation.type_ "Sub Msg")
                              , expression = toSubscriptionLayoutCaseExpression data.layouts
                              }
                            ]
                        , in_ =
                            CodeGen.Expression.multilineFunction
                                { name = "Sub.batch"
                                , arguments =
                                    [ CodeGen.Expression.multilineList
                                        [ CodeGen.Expression.pipeline
                                            [ CodeGen.Expression.function
                                                { name = "Shared.subscriptions"
                                                , arguments =
                                                    [ CodeGen.Expression.value "route"
                                                    , CodeGen.Expression.value "model.shared"
                                                    ]
                                                }
                                            , CodeGen.Expression.value "Sub.map SharedSent"
                                            ]
                                        , CodeGen.Expression.value "subscriptionsFromPage"
                                        , CodeGen.Expression.value "subscriptionsFromLayout"
                                        ]
                                    ]
                                }
                        }
                }
            , CodeGen.Declaration.comment [ "VIEW" ]
            , CodeGen.Declaration.function
                { name = "view"
                , annotation =
                    CodeGen.Annotation.function
                        [ CodeGen.Annotation.type_ "Model"
                        , CodeGen.Annotation.type_ "View Msg"
                        ]
                , arguments = [ CodeGen.Argument.new "model" ]
                , expression = toViewCaseExpression data.layouts
                }
            , CodeGen.Declaration.function
                { name = "viewPage"
                , annotation =
                    CodeGen.Annotation.function
                        [ CodeGen.Annotation.type_ "Model"
                        , CodeGen.Annotation.type_ "View Msg"
                        ]
                , arguments = [ CodeGen.Argument.new "model" ]
                , expression = toViewPageCaseExpression data.pages
                }
            , CodeGen.Declaration.comment [ "INTERNALS" ]
            , fromEffectDeclaration
                { name = "fromPageEffect"
                , msgType = "Main.Pages.Msg.Msg"
                , fromMsg = "PageSent"
                }
            , fromEffectDeclaration
                { name = "fromLayoutEffect"
                , msgType = "Main.Layouts.Msg.Msg"
                , fromMsg = "LayoutSent"
                }
            , fromEffectDeclaration
                { name = "fromSharedEffect"
                , msgType = "Shared.Msg"
                , fromMsg = "SharedSent"
                }
            ]
        }


fromEffectDeclaration :
    { name : String
    , msgType : String
    , fromMsg : String
    }
    -> CodeGen.Declaration
fromEffectDeclaration options =
    CodeGen.Declaration.function
        { name = options.name
        , annotation =
            CodeGen.Annotation.function
                [ CodeGen.Annotation.type_ "{ model | key : Browser.Navigation.Key, url : Url, shared : Shared.Model }"
                , CodeGen.Annotation.type_ ("Effect " ++ options.msgType)
                , CodeGen.Annotation.type_ "Cmd Msg"
                ]
        , arguments =
            [ CodeGen.Argument.new "model"
            , CodeGen.Argument.new "effect"
            ]
        , expression =
            CodeGen.Expression.multilineFunction
                { name = "Effect.toCmd"
                , arguments =
                    [ CodeGen.Expression.multilineRecord
                        [ ( "key", CodeGen.Expression.value "model.key" )
                        , ( "url", CodeGen.Expression.value "model.url" )
                        , ( "shared", CodeGen.Expression.value "model.shared" )
                        , ( "fromMsg", CodeGen.Expression.value options.fromMsg )
                        , ( "fromSharedMsg", CodeGen.Expression.value "SharedSent" )
                        , ( "fromCmd", CodeGen.Expression.value "EffectSentCmd" )
                        , ( "toCmd", CodeGen.Expression.value "Task.succeed >> Task.perform identity" )
                        ]
                    , CodeGen.Expression.value "effect"
                    ]
                }
        }


{-| This is a thing:

        toLayoutFromPage : Model -> Maybe Layouts.Layout
        toLayoutFromPage model =
            case model.page of
                PageModelAuthors pageModel ->
                    let
                        page =
                            Pages.Authors.page model.shared (Route.fromUrl () model.url)
                    in
                    Page.layout page

                PageModelBlogPosts pageModel ->
                    let
                        page =
                            Pages.BlogPosts.page model.shared (Route.fromUrl () model.url)
                    in
                    Page.layout page

                PageModelHome_ pageModel ->
                    let
                        page =
                            Pages.Home_.page model.shared (Route.fromUrl () model.url)
                    in
                    Page.layout page

                PageModelNotFound_ ->
                    Nothing

                Redirecting ->
                    Nothing

                Loading _ ->
                    Nothing

-}
toLayoutFromPageDeclaration : List PageFile -> CodeGen.Declaration
toLayoutFromPageDeclaration pages =
    let
        toBranch : PageFile -> CodeGen.Expression.Branch
        toBranch page =
            { name = "Main.Pages.Model." ++ PageFile.toVariantName page
            , arguments = toPageModelArgs page
            , expression =
                if PageFile.isAdvancedElmLandPage page then
                    if PageFile.isAuthProtectedPage page then
                        CodeGen.Expression.pipeline
                            [ if PageFile.hasDynamicParameters page then
                                CodeGen.Expression.value "Route.fromUrl params model.url"

                              else
                                CodeGen.Expression.value "Route.fromUrl () model.url"
                            , CodeGen.Expression.value ("toAuthProtectedPage model {{moduleName}}.page" |> String.replace "{{moduleName}}" (PageFile.toModuleName page))
                            , CodeGen.Expression.value "Maybe.andThen Page.layout"
                            ]

                    else
                        CodeGen.Expression.pipeline
                            [ if PageFile.hasDynamicParameters page then
                                CodeGen.Expression.value "Route.fromUrl params model.url"

                              else
                                CodeGen.Expression.value "Route.fromUrl () model.url"
                            , CodeGen.Expression.value ("{{moduleName}}.page model.shared" |> String.replace "{{moduleName}}" (PageFile.toModuleName page))
                            , CodeGen.Expression.value "Page.layout"
                            ]

                else
                    CodeGen.Expression.value "Nothing"
            }

        toNothingBranch : String -> CodeGen.Expression.Branch
        toNothingBranch name =
            { name = "Main.Pages.Model." ++ name
            , arguments = []
            , expression = CodeGen.Expression.value "Nothing"
            }
    in
    CodeGen.Declaration.function
        { name = "toLayoutFromPage"
        , annotation = CodeGen.Annotation.type_ "Model -> Maybe Layouts.Layout"
        , arguments = [ CodeGen.Argument.new "model" ]
        , expression =
            CodeGen.Expression.caseExpression
                { value = CodeGen.Argument.new "model.page"
                , branches =
                    List.map toBranch pages
                        ++ List.map toNothingBranch [ "NotFound_", "Redirecting_", "Loading_ _" ]
                }
        }


toAuthProtectedPageDeclaration : CodeGen.Declaration
toAuthProtectedPageDeclaration =
    CodeGen.Declaration.function
        { name = "toAuthProtectedPage"
        , annotation = CodeGen.Annotation.type_ "Model -> (Auth.User -> Shared.Model -> Route params -> Page.Page model msg) -> Route params -> Maybe (Page.Page model msg)"
        , arguments = [ CodeGen.Argument.new "model", CodeGen.Argument.new "toPage", CodeGen.Argument.new "route" ]
        , expression =
            CodeGen.Expression.caseExpression
                { value = CodeGen.Argument.new "Auth.onPageLoad model.shared (Route.fromUrl () model.url)"
                , branches =
                    [ { name = "Auth.Action.LoadPageWithUser user"
                      , arguments = []
                      , expression = CodeGen.Expression.value "Just (toPage user model.shared route)"
                      }
                    , { name = "_"
                      , arguments = []
                      , expression = CodeGen.Expression.value "Nothing"
                      }
                    ]
                }
        }


toPageMsgCustomType : List PageFile -> List ( String, List CodeGen.Annotation )
toPageMsgCustomType pages =
    let
        toCustomType : PageFile -> ( String, List CodeGen.Annotation.Annotation )
        toCustomType page =
            ( PageFile.toVariantName page
            , if PageFile.isSandboxOrElementElmLandPage page || PageFile.isAdvancedElmLandPage page then
                [ CodeGen.Annotation.type_ (PageFile.toModuleName page ++ ".Msg")
                ]

              else
                []
            )
    in
    List.concat
        [ List.map toCustomType pages
        , [ ( "NotFound_", [] ) ]
        ]


runWhenAuthenticatedDeclaration : CodeGen.Declaration
runWhenAuthenticatedDeclaration =
    CodeGen.Declaration.function
        { name = "runWhenAuthenticated"
        , annotation =
            CodeGen.Annotation.function
                [ CodeGen.Annotation.type_ "{ model | shared : Shared.Model, url : Url, key : Browser.Navigation.Key }"
                , CodeGen.Annotation.type_ "(Auth.User -> ( Main.Pages.Model.Model, Cmd Msg ))"
                , CodeGen.Annotation.type_ "( Main.Pages.Model.Model, Cmd Msg )"
                ]
        , arguments = [ CodeGen.Argument.new "model", CodeGen.Argument.new "toTuple" ]
        , expression =
            CodeGen.Expression.letIn
                { let_ =
                    [ { argument = CodeGen.Argument.new "record"
                      , annotation = Nothing
                      , expression = CodeGen.Expression.value "runWhenAuthenticatedWithLayout model (\\user -> { page = toTuple user, layout = Nothing })"
                      }
                    ]
                , in_ = CodeGen.Expression.value "record.page"
                }
        }


runWhenAuthenticatedWithLayoutDeclaration : CodeGen.Declaration
runWhenAuthenticatedWithLayoutDeclaration =
    let
        wrapInPageLayout : CodeGen.Expression -> CodeGen.Expression
        wrapInPageLayout expression =
            CodeGen.Expression.multilineRecord
                [ ( "page", expression )
                , ( "layout", CodeGen.Expression.value "Nothing" )
                ]
    in
    CodeGen.Declaration.function
        { name = "runWhenAuthenticatedWithLayout"
        , annotation =
            CodeGen.Annotation.function
                [ CodeGen.Annotation.type_ "{ model | shared : Shared.Model, url : Url, key : Browser.Navigation.Key }"
                , CodeGen.Annotation.type_ "(Auth.User -> { page : ( Main.Pages.Model.Model, Cmd Msg ), layout : Maybe ( Main.Layouts.Model.Model, Cmd Msg ) })"
                , CodeGen.Annotation.type_ "{ page : ( Main.Pages.Model.Model, Cmd Msg ), layout : Maybe ( Main.Layouts.Model.Model, Cmd Msg ) }"
                ]
        , arguments = [ CodeGen.Argument.new "model", CodeGen.Argument.new "toRecord" ]
        , expression =
            CodeGen.Expression.letIn
                { let_ =
                    [ { argument = CodeGen.Argument.new "authAction"
                      , annotation = Just (CodeGen.Annotation.type_ "Auth.Action.Action Auth.User")
                      , expression = CodeGen.Expression.value "Auth.onPageLoad model.shared (Route.fromUrl () model.url)"
                      }
                    , { argument = CodeGen.Argument.new "toCmd"
                      , annotation = Just (CodeGen.Annotation.type_ "Effect Msg -> Cmd Msg")
                      , expression =
                            CodeGen.Expression.multilineFunction
                                { name = "Effect.toCmd"
                                , arguments =
                                    [ CodeGen.Expression.multilineRecord
                                        [ ( "key", CodeGen.Expression.value "model.key" )
                                        , ( "url", CodeGen.Expression.value "model.url" )
                                        , ( "shared", CodeGen.Expression.value "model.shared" )
                                        , ( "fromSharedMsg", CodeGen.Expression.value "SharedSent" )
                                        , ( "fromMsg", CodeGen.Expression.value "identity" )
                                        , ( "fromCmd", CodeGen.Expression.value "EffectSentCmd" )
                                        , ( "toCmd", CodeGen.Expression.value "Task.succeed >> Task.perform identity" )
                                        ]
                                    ]
                                }
                      }
                    ]
                , in_ =
                    CodeGen.Expression.caseExpression
                        { value = CodeGen.Argument.new "authAction"
                        , branches =
                            [ { name = "Auth.Action.LoadPageWithUser"
                              , arguments = [ CodeGen.Argument.new "user" ]
                              , expression = CodeGen.Expression.value "toRecord user"
                              }
                            , { name = "Auth.Action.ShowLoadingPage"
                              , arguments = [ CodeGen.Argument.new "loadingView" ]
                              , expression =
                                    wrapInPageLayout
                                        (CodeGen.Expression.multilineTuple
                                            [ CodeGen.Expression.value "Main.Pages.Model.Loading_ loadingView"
                                            , CodeGen.Expression.value "Cmd.none"
                                            ]
                                        )
                              }
                            , { name = "Auth.Action.ReplaceRoute"
                              , arguments = [ CodeGen.Argument.new "options" ]
                              , expression =
                                    wrapInPageLayout <|
                                        CodeGen.Expression.multilineTuple
                                            [ CodeGen.Expression.value "Main.Pages.Model.Redirecting_"
                                            , CodeGen.Expression.value "toCmd (Effect.replaceRoute options)"
                                            ]
                              }
                            , { name = "Auth.Action.PushRoute"
                              , arguments = [ CodeGen.Argument.new "options" ]
                              , expression =
                                    wrapInPageLayout <|
                                        CodeGen.Expression.multilineTuple
                                            [ CodeGen.Expression.value "Main.Pages.Model.Redirecting_"
                                            , CodeGen.Expression.value "toCmd (Effect.pushRoute options)"
                                            ]
                              }
                            , { name = "Auth.Action.LoadExternalUrl"
                              , arguments = [ CodeGen.Argument.new "externalUrl" ]
                              , expression =
                                    wrapInPageLayout <|
                                        CodeGen.Expression.multilineTuple
                                            [ CodeGen.Expression.value "Main.Pages.Model.Redirecting_"
                                            , CodeGen.Expression.value "Browser.Navigation.load externalUrl"
                                            ]
                              }
                            ]
                        }
                }
        }


toViewCaseExpression : List LayoutFile -> CodeGen.Expression
toViewCaseExpression layouts =
    let
        toViewBranch : LayoutFile -> CodeGen.Expression.Branch
        toViewBranch layout =
            let
                selfAndParentLayouts : List LayoutFile
                selfAndParentLayouts =
                    LayoutFile.toListOfSelfAndParents layout
            in
            { name =
                "( Just (Layouts.{{name}} settings), Just (Main.Layouts.Model.{{name}} layoutModel) )"
                    |> String.replace "{{name}}" (LayoutFile.toVariantName layout)
            , arguments = []
            , expression = toViewBranchExpression (List.reverse selfAndParentLayouts)
            }

        toViewBranchExpression : List LayoutFile -> CodeGen.Expression
        toViewBranchExpression layoutList =
            case layoutList of
                [] ->
                    CodeGen.Expression.value "viewPage model"

                layout :: rest ->
                    CodeGen.Expression.multilineFunction
                        { name = "Layout.view"
                        , arguments =
                            [ CodeGen.Expression.parens
                                [ CodeGen.Expression.function
                                    { name = LayoutFile.toModuleName layout ++ ".layout"
                                    , arguments =
                                        [ CodeGen.Expression.value
                                            ("settings.{{lastPartFieldName}} model.shared route"
                                                |> String.replace "{{lastPartFieldName}}" (LayoutFile.toLastPartFieldName layout)
                                            )
                                        ]
                                    }
                                ]
                            , CodeGen.Expression.multilineRecord
                                [ ( "model"
                                  , CodeGen.Expression.value
                                        ("layoutModel.{{lastPartFieldName}}"
                                            |> String.replace "{{lastPartFieldName}}" (LayoutFile.toLastPartFieldName layout)
                                        )
                                  )
                                , ( "fromMsg"
                                  , "Main.Layouts.Msg.{{name}} >> LayoutSent"
                                        |> String.replace "{{name}}" (LayoutFile.toVariantName layout)
                                        |> CodeGen.Expression.value
                                  )
                                , ( "content", toViewBranchExpression rest )
                                ]
                            ]
                        }
    in
    if List.isEmpty layouts then
        CodeGen.Expression.value "viewPage model"

    else
        CodeGen.Expression.letIn
            { let_ =
                [ { argument = CodeGen.Argument.new "route"
                  , annotation = Just (CodeGen.Annotation.type_ "Route ()")
                  , expression = CodeGen.Expression.value "Route.fromUrl () model.url"
                  }
                ]
            , in_ =
                CodeGen.Expression.caseExpression
                    { value = CodeGen.Argument.new "( toLayoutFromPage model, model.layout )"
                    , branches =
                        List.map toViewBranch layouts
                            ++ [ { name = "_"
                                 , arguments = []
                                 , expression = CodeGen.Expression.value "viewPage model"
                                 }
                               ]
                    }
            }


toViewPageCaseExpression : List PageFile -> CodeGen.Expression
toViewPageCaseExpression pages =
    let
        toViewBranch : PageFile -> CodeGen.Expression.Branch
        toViewBranch page =
            if PageFile.isSandboxOrElementElmLandPage page then
                toBranchForElmLandPage False page

            else if PageFile.isAdvancedElmLandPage page then
                toBranchForElmLandPage True page

            else
                toBranchForStaticPage page

        toBranchForElmLandPage : Bool -> PageFile -> CodeGen.Expression.Branch
        toBranchForElmLandPage isAdvancedElmLandPage page =
            { name = "Main.Pages.Model." ++ PageFile.toVariantName page
            , arguments = toPageModelArgs page
            , expression =
                toPageModelMapper
                    { page = page
                    , isAdvancedElmLandPage = isAdvancedElmLandPage
                    , isAuthProtectedPage = PageFile.isAuthProtectedPage page
                    , function = "view"
                    , mapper = "View.map"
                    }
                    |> conditionallyWrapInAuthView page
            }

        conditionallyWrapInAuthView : PageFile -> CodeGen.Expression -> CodeGen.Expression
        conditionallyWrapInAuthView page expression =
            if PageFile.isAuthProtectedPage page then
                CodeGen.Expression.multilineFunction
                    { name = "Auth.Action.view"
                    , arguments =
                        [ CodeGen.Expression.multilineLambda
                            { arguments = [ CodeGen.Argument.new "user" ]
                            , expression = expression
                            }
                        , CodeGen.Expression.value "(Auth.onPageLoad model.shared (Route.fromUrl () model.url))"
                        ]
                    }

            else
                expression

        toBranchForStaticPage : PageFile -> CodeGen.Expression.Branch
        toBranchForStaticPage page =
            { name = "Main.Pages.Model." ++ PageFile.toVariantName page
            , arguments = toPageModelArgs page
            , expression =
                callSandboxOrElementPageFunction page
                    |> conditionallyWrapInAuthView page
            }
    in
    CodeGen.Expression.caseExpression
        { value = CodeGen.Argument.new "model.page"
        , branches =
            List.concat
                [ List.map toViewBranch pages
                , [ { name = "Main.Pages.Model.NotFound_"
                    , arguments = []
                    , expression = CodeGen.Expression.value "Pages.NotFound_.page"
                    }
                  , { name = "Main.Pages.Model.Redirecting_"
                    , arguments = []
                    , expression = CodeGen.Expression.value "View.none"
                    }
                  , { name = "Main.Pages.Model.Loading_ loadingView"
                    , arguments = []
                    , expression = CodeGen.Expression.value "View.map never loadingView"
                    }
                  ]
                ]
        }


toPageModelArgs : PageFile -> List CodeGen.Argument.Argument
toPageModelArgs page =
    List.concat
        [ if PageFile.hasDynamicParameters page then
            [ CodeGen.Argument.new "params" ]

          else
            []
        , if PageFile.isSandboxOrElementElmLandPage page || PageFile.isAdvancedElmLandPage page then
            [ CodeGen.Argument.new "pageModel" ]

          else
            []
        ]


toUpdatePageCaseExpression : List PageFile -> CodeGen.Expression
toUpdatePageCaseExpression pages =
    let
        defaultCaseBranch : CodeGen.Expression.Branch
        defaultCaseBranch =
            { name = "_"
            , arguments = []
            , expression =
                CodeGen.Expression.multilineTuple
                    [ CodeGen.Expression.value "model.page"
                    , CodeGen.Expression.value "Cmd.none"
                    ]
            }

        toBranchForStaticPage : PageFile -> CodeGen.Expression.Branch
        toBranchForStaticPage page =
            { name =
                "( Main.Pages.Msg.{{name}}, Main.Pages.Model.{{name}}{{args}} )"
                    |> String.replace "{{name}}" (PageFile.toVariantName page)
                    |> String.replace "{{args}}"
                        (case toPageModelArgs page of
                            [] ->
                                ""

                            args ->
                                args
                                    |> List.map CodeGen.Argument.toString
                                    |> String.join " "
                                    |> String.append " "
                        )
            , arguments = []
            , expression =
                CodeGen.Expression.multilineTuple
                    [ CodeGen.Expression.value "model.page"
                    , CodeGen.Expression.value "Cmd.none"
                    ]
            }

        toBranchForSandboxOrElementElmLandPage : PageFile -> CodeGen.Expression.Branch
        toBranchForSandboxOrElementElmLandPage page =
            { name =
                "( Main.Pages.Msg.{{name}} pageMsg, Main.Pages.Model.{{name}} {{args}} )"
                    |> String.replace "{{name}}" (PageFile.toVariantName page)
                    |> String.replace "{{args}}"
                        (toPageModelArgs page
                            |> List.map CodeGen.Argument.toString
                            |> String.join " "
                        )
            , arguments = []
            , expression =
                CodeGen.Expression.multilineFunction
                    { name = "Tuple.mapBoth"
                    , arguments =
                        [ pageModelConstructor page
                        , CodeGen.Expression.parens
                            [ CodeGen.Expression.function
                                { name = "Effect.map"
                                , arguments =
                                    [ CodeGen.Expression.value ("Main.Pages.Msg." ++ PageFile.toVariantName page)
                                    ]
                                }
                            , CodeGen.Expression.operator ">>"
                            , CodeGen.Expression.value "fromPageEffect model"
                            ]
                        , CodeGen.Expression.parens
                            [ CodeGen.Expression.function
                                { name = "Page.update"
                                , arguments =
                                    [ callSandboxOrElementPageFunction page
                                    , CodeGen.Expression.value "pageMsg"
                                    , CodeGen.Expression.value "pageModel"
                                    ]
                                }
                            ]
                        ]
                    }
                    |> conditionallyWrapInRunWhenAuthenticated page
            }

        toBranchForAdvancedElmLandPage : PageFile -> CodeGen.Expression.Branch
        toBranchForAdvancedElmLandPage page =
            { name =
                "( Main.Pages.Msg.{{name}} pageMsg, Main.Pages.Model.{{name}} {{args}} )"
                    |> String.replace "{{name}}" (PageFile.toVariantName page)
                    |> String.replace "{{args}}"
                        (toPageModelArgs page
                            |> List.map CodeGen.Argument.toString
                            |> String.join " "
                        )
            , arguments = []
            , expression =
                CodeGen.Expression.multilineFunction
                    { name = "Tuple.mapBoth"
                    , arguments =
                        [ pageModelConstructor page
                        , CodeGen.Expression.parens
                            [ CodeGen.Expression.function
                                { name = "Effect.map"
                                , arguments =
                                    [ CodeGen.Expression.value ("Main.Pages.Msg." ++ PageFile.toVariantName page)
                                    ]
                                }
                            , CodeGen.Expression.operator ">>"
                            , CodeGen.Expression.value "fromPageEffect model"
                            ]
                        , CodeGen.Expression.parens
                            [ CodeGen.Expression.function
                                { name = "Page.update"
                                , arguments =
                                    [ CodeGen.Expression.parens [ callAdvancedPageFunction page "model.url" ]
                                    , CodeGen.Expression.value "pageMsg"
                                    , CodeGen.Expression.value "pageModel"
                                    ]
                                }
                            ]
                        ]
                    }
                    |> conditionallyWrapInRunWhenAuthenticated page
            }

        toBranch : PageFile -> CodeGen.Expression.Branch
        toBranch page =
            if PageFile.isSandboxOrElementElmLandPage page then
                toBranchForSandboxOrElementElmLandPage page

            else if PageFile.isAdvancedElmLandPage page then
                toBranchForAdvancedElmLandPage page

            else
                toBranchForStaticPage page
    in
    CodeGen.Expression.caseExpression
        { value = CodeGen.Argument.new "( msg, model.page )"
        , branches =
            List.concat
                [ List.map toBranch pages
                , [ { name = "( Main.Pages.Msg.NotFound_, Main.Pages.Model.NotFound_ )"
                    , arguments = []
                    , expression =
                        CodeGen.Expression.multilineTuple
                            [ CodeGen.Expression.value "model.page"
                            , CodeGen.Expression.value "Cmd.none"
                            ]
                    }
                  , defaultCaseBranch
                  ]
                ]
        }


toUpdateLayoutCaseExpression : List LayoutFile -> CodeGen.Expression
toUpdateLayoutCaseExpression layouts =
    let
        defaultCaseBranch : CodeGen.Expression.Branch
        defaultCaseBranch =
            { name = "_"
            , arguments = []
            , expression =
                CodeGen.Expression.multilineTuple
                    [ CodeGen.Expression.value "model.layout"
                    , CodeGen.Expression.value "Cmd.none"
                    ]
            }

        toBranch : { sendingMessage : LayoutFile, currentLayout : LayoutFile } -> CodeGen.Expression.Branch
        toBranch layoutOptions =
            { name =
                "( Just (Layouts.{{name}} settings), Just (Main.Layouts.Model.{{name}} layoutModel), Main.Layouts.Msg.{{sendingMsgName}} layoutMsg )"
                    |> String.replace "{{name}}" (LayoutFile.toVariantName layoutOptions.currentLayout)
                    |> String.replace "{{sendingMsgName}}" (LayoutFile.toVariantName layoutOptions.sendingMessage)
            , arguments = []
            , expression =
                CodeGen.Expression.multilineFunction
                    { name = "Tuple.mapBoth"
                    , arguments =
                        [ layoutModelConstructor layoutOptions
                        , CodeGen.Expression.parens
                            [ CodeGen.Expression.function
                                { name = "Effect.map"
                                , arguments =
                                    [ CodeGen.Expression.value ("Main.Layouts.Msg." ++ LayoutFile.toVariantName layoutOptions.sendingMessage)
                                    ]
                                }
                            , CodeGen.Expression.operator ">>"
                            , CodeGen.Expression.value "fromLayoutEffect model"
                            ]
                        , CodeGen.Expression.parens
                            [ CodeGen.Expression.function
                                { name = "Layout.update"
                                , arguments =
                                    [ CodeGen.Expression.parens [ callLayoutFunction layoutOptions.sendingMessage ]
                                    , CodeGen.Expression.value "layoutMsg"
                                    , CodeGen.Expression.value
                                        ("layoutModel.{{lastPartFieldName}}"
                                            |> String.replace "{{lastPartFieldName}}" (LayoutFile.toLastPartFieldName layoutOptions.sendingMessage)
                                        )
                                    ]
                                }
                            ]
                        ]
                    }
            }

        toBranches : LayoutFile -> List CodeGen.Expression.Branch
        toBranches currentLayout =
            LayoutFile.toListOfSelfAndParents currentLayout
                |> List.reverse
                |> List.map (\layout -> toBranch { sendingMessage = layout, currentLayout = currentLayout })
    in
    CodeGen.Expression.letIn
        { let_ =
            [ { argument = CodeGen.Argument.new "route"
              , annotation = Just (CodeGen.Annotation.type_ "Route ()")
              , expression = CodeGen.Expression.value "Route.fromUrl () model.url"
              }
            ]
        , in_ =
            CodeGen.Expression.caseExpression
                { value = CodeGen.Argument.new "( toLayoutFromPage model, model.layout, msg )"
                , branches =
                    List.concatMap toBranches layouts
                        ++ [ defaultCaseBranch ]
                }
        }


{-| Example: (Layouts.Sidebar.layout settings.sidebar model.shared route
-}
callLayoutFunction : LayoutFile -> CodeGen.Expression
callLayoutFunction layout =
    "{{moduleName}}.layout settings.{{lastPartField}} model.shared route"
        |> String.replace "{{moduleName}}" (LayoutFile.toModuleName layout)
        |> String.replace "{{lastPartField}}" (LayoutFile.toLastPartFieldName layout)
        |> CodeGen.Expression.value


toSubscriptionPageCaseExpression : List PageFile -> CodeGen.Expression.Expression
toSubscriptionPageCaseExpression pages =
    let
        toBranchForStaticPage : PageFile -> CodeGen.Expression.Branch
        toBranchForStaticPage page =
            { name = "Main.Pages.Model." ++ PageFile.toVariantName page
            , arguments = toPageModelArgs page
            , expression = CodeGen.Expression.value "Sub.none"
            }

        toBranchForElmLandPage : Bool -> PageFile -> CodeGen.Expression.Branch
        toBranchForElmLandPage isAdvancedElmLandPage page =
            { name = "Main.Pages.Model." ++ PageFile.toVariantName page
            , arguments = toPageModelArgs page
            , expression =
                toPageModelMapper
                    { isAdvancedElmLandPage = isAdvancedElmLandPage
                    , isAuthProtectedPage = PageFile.isAuthProtectedPage page
                    , page = page
                    , function = "subscriptions"
                    , mapper = "Sub.map"
                    }
                    |> conditionallyWrapInAuthSubscriptions page
            }

        conditionallyWrapInAuthSubscriptions : PageFile -> CodeGen.Expression -> CodeGen.Expression
        conditionallyWrapInAuthSubscriptions page expression =
            if PageFile.isAuthProtectedPage page then
                CodeGen.Expression.multilineFunction
                    { name = "Auth.Action.subscriptions"
                    , arguments =
                        [ CodeGen.Expression.multilineLambda
                            { arguments = [ CodeGen.Argument.new "user" ]
                            , expression = expression
                            }
                        , CodeGen.Expression.value "(Auth.onPageLoad model.shared (Route.fromUrl () model.url))"
                        ]
                    }

            else
                expression

        toBranch : PageFile -> CodeGen.Expression.Branch
        toBranch page =
            if PageFile.isSandboxOrElementElmLandPage page then
                toBranchForElmLandPage False page

            else if PageFile.isAdvancedElmLandPage page then
                toBranchForElmLandPage True page

            else
                toBranchForStaticPage page
    in
    CodeGen.Expression.caseExpression
        { value = CodeGen.Argument.new "model.page"
        , branches =
            List.concat
                [ List.map toBranch pages
                , [ { name = "Main.Pages.Model.NotFound_"
                    , arguments = []
                    , expression = CodeGen.Expression.value "Sub.none"
                    }
                  , { name = "Main.Pages.Model.Redirecting_"
                    , arguments = []
                    , expression = CodeGen.Expression.value "Sub.none"
                    }
                  , { name = "Main.Pages.Model.Loading_ _"
                    , arguments = []
                    , expression = CodeGen.Expression.value "Sub.none"
                    }
                  ]
                ]
        }


toSubscriptionLayoutCaseExpression : List LayoutFile -> CodeGen.Expression.Expression
toSubscriptionLayoutCaseExpression layouts =
    let
        toBranch : LayoutFile -> CodeGen.Expression.Branch
        toBranch layout =
            { name =
                "( Just (Layouts.{{name}} settings), Just (Main.Layouts.Model.{{name}} layoutModel) )"
                    |> String.replace "{{name}}" (LayoutFile.toVariantName layout)
            , arguments =
                []
            , expression =
                toBranchExpression layout
            }

        toBranchExpression : LayoutFile -> CodeGen.Expression
        toBranchExpression layout =
            case LayoutFile.toListOfSelfAndParents layout of
                [] ->
                    CodeGen.Expression.value "Sub.none"

                self :: [] ->
                    toSubscriptionExpression layout

                selfAndParentLayouts ->
                    CodeGen.Expression.multilineFunction
                        { name = "Sub.batch"
                        , arguments = [ CodeGen.Expression.multilineList (List.map toSubscriptionExpression (List.reverse selfAndParentLayouts)) ]
                        }

        toSubscriptionExpression : LayoutFile -> CodeGen.Expression
        toSubscriptionExpression layout =
            CodeGen.Expression.pipeline
                [ CodeGen.Expression.function
                    { name = "Layout.subscriptions"
                    , arguments =
                        [ CodeGen.Expression.parens [ callLayoutFunction layout ]
                        , CodeGen.Expression.value ("layoutModel.{{lastPartFieldName}}" |> String.replace "{{lastPartFieldName}}" (LayoutFile.toLastPartFieldName layout))
                        ]
                    }
                , CodeGen.Expression.value ("Sub.map Main.Layouts.Msg." ++ LayoutFile.toVariantName layout)
                , CodeGen.Expression.value "Sub.map LayoutSent"
                ]
    in
    CodeGen.Expression.caseExpression
        { value = CodeGen.Argument.new "( maybeLayout, model.layout )"
        , branches =
            List.concat
                [ List.map toBranch layouts
                , [ { name = "_"
                    , arguments = []
                    , expression = CodeGen.Expression.value "Sub.none"
                    }
                  ]
                ]
        }


toInitLayoutCaseExpression : List LayoutFile -> CodeGen.Expression.Expression
toInitLayoutCaseExpression layouts =
    let
        toBranchForLayout : LayoutFile -> List CodeGen.Expression.Branch
        toBranchForLayout layoutFile =
            LayoutFile.toInitBranches
                { target = layoutFile
                , layouts = layouts
                }
    in
    CodeGen.Expression.caseExpression
        { value = CodeGen.Argument.new "( layout, model.layout )"
        , branches = List.concatMap toBranchForLayout layouts
        }


toInitPageCaseExpression : List LayoutFile -> List PageFile -> CodeGen.Expression.Expression
toInitPageCaseExpression layouts pages =
    let
        toBranchExpressionForStaticPage : PageFile -> CodeGen.Expression
        toBranchExpressionForStaticPage page =
            CodeGen.Expression.multilineRecord
                [ ( "page"
                  , CodeGen.Expression.tuple
                        [ pageModelConstructor page
                        , CodeGen.Expression.value "Cmd.none"
                        ]
                  )
                , ( "layout", CodeGen.Expression.value "Nothing" )
                ]

        toBranchForSandboxOrElementElmLandPage : PageFile -> CodeGen.Expression
        toBranchForSandboxOrElementElmLandPage page =
            CodeGen.Expression.multilineRecord
                [ ( "page"
                  , CodeGen.Expression.multilineFunction
                        { name = "Tuple.mapBoth"
                        , arguments =
                            [ pageModelConstructor page
                            , CodeGen.Expression.parens
                                [ CodeGen.Expression.function
                                    { name = "Effect.map"
                                    , arguments =
                                        [ CodeGen.Expression.value ("Main.Pages.Msg." ++ PageFile.toVariantName page)
                                        ]
                                    }
                                , CodeGen.Expression.operator ">>"
                                , CodeGen.Expression.value "fromPageEffect model"
                                ]
                            , CodeGen.Expression.parens
                                [ CodeGen.Expression.function
                                    { name = "Page.init"
                                    , arguments =
                                        [ callSandboxOrElementPageFunction page
                                        , CodeGen.Expression.value "()"
                                        ]
                                    }
                                ]
                            ]
                        }
                  )
                , ( "layout", CodeGen.Expression.value "Nothing" )
                ]

        toBranchForAdvancedElmLandPage : PageFile -> CodeGen.Expression
        toBranchForAdvancedElmLandPage page =
            let
                pageExpression =
                    CodeGen.Expression.multilineFunction
                        { name = "Tuple.mapBoth"
                        , arguments =
                            [ pageModelConstructor page
                            , CodeGen.Expression.parens
                                [ CodeGen.Expression.function
                                    { name = "Effect.map"
                                    , arguments =
                                        [ CodeGen.Expression.value ("Main.Pages.Msg." ++ PageFile.toVariantName page)
                                        ]
                                    }
                                , CodeGen.Expression.operator ">>"
                                , CodeGen.Expression.value "fromPageEffect model"
                                ]
                            , CodeGen.Expression.parens
                                [ CodeGen.Expression.function
                                    { name = "Page.init"
                                    , arguments =
                                        [ CodeGen.Expression.value "page"
                                        , CodeGen.Expression.value "()"
                                        ]
                                    }
                                ]
                            ]
                        }
            in
            CodeGen.Expression.letIn
                { let_ =
                    [ { argument = CodeGen.Argument.new "page"
                      , annotation =
                            Just
                                (CodeGen.Annotation.genericType "Page.Page"
                                    [ CodeGen.Annotation.type_ (PageFile.toModuleName page ++ ".Model")
                                    , CodeGen.Annotation.type_ (PageFile.toModuleName page ++ ".Msg")
                                    ]
                                )
                      , expression = callAdvancedPageFunction page "model.url"
                      }
                    ]
                , in_ =
                    CodeGen.Expression.multilineRecord
                        [ ( "page", pageExpression )
                        , ( "layout"
                          , if List.isEmpty layouts then
                                CodeGen.Expression.value "Nothing"

                            else
                                CodeGen.Expression.value "Page.layout page |> Maybe.map (initLayout model)"
                          )
                        ]
                }

        toBranch : PageFile -> CodeGen.Expression.Branch
        toBranch page =
            let
                branchExpression : CodeGen.Expression
                branchExpression =
                    conditionallyWrapInRunWhenAuthenticatedWithLayout page
                        (if PageFile.isSandboxOrElementElmLandPage page then
                            toBranchForSandboxOrElementElmLandPage page

                         else if PageFile.isAdvancedElmLandPage page then
                            toBranchForAdvancedElmLandPage page

                         else
                            toBranchExpressionForStaticPage page
                        )
            in
            if PageFile.hasDynamicParameters page then
                { name = "Route.Path." ++ PageFile.toVariantName page
                , arguments = [ CodeGen.Argument.new "params" ]
                , expression = branchExpression
                }

            else
                { name = "Route.Path." ++ PageFile.toVariantName page
                , arguments = []
                , expression = branchExpression
                }
    in
    CodeGen.Expression.caseExpression
        { value = CodeGen.Argument.new "Route.Path.fromUrl model.url"
        , branches =
            List.concat
                [ List.map toBranch pages
                , [ { name = "Route.Path.NotFound_"
                    , arguments = []
                    , expression =
                        CodeGen.Expression.multilineRecord
                            [ ( "page"
                              , CodeGen.Expression.tuple
                                    [ CodeGen.Expression.value "Main.Pages.Model.NotFound_"
                                    , CodeGen.Expression.value "Cmd.none"
                                    ]
                              )
                            , ( "layout", CodeGen.Expression.value "Nothing" )
                            ]
                    }
                  ]
                ]
        }


conditionallyWrapInRunWhenAuthenticated : PageFile -> CodeGen.Expression -> CodeGen.Expression
conditionallyWrapInRunWhenAuthenticated page expression =
    if PageFile.isAuthProtectedPage page then
        CodeGen.Expression.multilineFunction
            { name = "runWhenAuthenticated"
            , arguments =
                [ CodeGen.Expression.value "model"
                , CodeGen.Expression.multilineLambda
                    { arguments = [ CodeGen.Argument.new "user" ]
                    , expression = expression
                    }
                ]
            }

    else
        expression


conditionallyWrapInRunWhenAuthenticatedWithLayout : PageFile -> CodeGen.Expression -> CodeGen.Expression
conditionallyWrapInRunWhenAuthenticatedWithLayout page expression =
    if PageFile.isAuthProtectedPage page then
        CodeGen.Expression.multilineFunction
            { name = "runWhenAuthenticatedWithLayout"
            , arguments =
                [ CodeGen.Expression.value "model"
                , CodeGen.Expression.multilineLambda
                    { arguments = [ CodeGen.Argument.new "user" ]
                    , expression = expression
                    }
                ]
            }

    else
        expression


pageModelConstructor : PageFile -> CodeGen.Expression
pageModelConstructor page =
    if PageFile.hasDynamicParameters page then
        CodeGen.Expression.parens
            [ CodeGen.Expression.function
                { name = "Main.Pages.Model." ++ PageFile.toVariantName page
                , arguments = [ CodeGen.Expression.value "params" ]
                }
            ]

    else
        CodeGen.Expression.value ("Main.Pages.Model." ++ PageFile.toVariantName page)


{-| Example:

    \newModel -> Just (LayoutModelSidebar { layout | model = newModel })

-}
layoutModelConstructor : { sendingMessage : LayoutFile, currentLayout : LayoutFile } -> CodeGen.Expression
layoutModelConstructor layoutOptions =
    CodeGen.Expression.lambda
        { arguments = [ CodeGen.Argument.new "newModel" ]
        , expression =
            "Just (Main.Layouts.Model.{{name}} { layoutModel | {{lastPartFieldName}} = newModel })"
                |> String.replace "{{name}}" (LayoutFile.toVariantName layoutOptions.currentLayout)
                |> String.replace "{{lastPartFieldName}}" (LayoutFile.toLastPartFieldName layoutOptions.sendingMessage)
                |> CodeGen.Expression.value
        }


callSandboxOrElementPageFunction : PageFile -> CodeGen.Expression
callSandboxOrElementPageFunction page =
    let
        arguments : List CodeGen.Expression
        arguments =
            List.concat
                [ if PageFile.isAuthProtectedPage page then
                    [ CodeGen.Expression.value "user" ]

                  else
                    []
                , if PageFile.hasDynamicParameters page then
                    [ CodeGen.Expression.value "params" ]

                  else
                    []
                ]
    in
    CodeGen.Expression.parens
        [ CodeGen.Expression.function
            { name = PageFile.toModuleName page ++ ".page"
            , arguments = arguments
            }
        ]


callAdvancedPageFunction : PageFile -> String -> CodeGen.Expression
callAdvancedPageFunction page urlVarName =
    CodeGen.Expression.function
        { name = PageFile.toModuleName page ++ ".page"
        , arguments =
            [ if PageFile.isAuthProtectedPage page then
                CodeGen.Expression.value "user model.shared"

              else
                CodeGen.Expression.value "model.shared"
            , if PageFile.hasDynamicParameters page then
                CodeGen.Expression.value ("(Route.fromUrl params " ++ urlVarName ++ ")")

              else
                CodeGen.Expression.value ("(Route.fromUrl () " ++ urlVarName ++ ")")
            ]
        }


toPageModelMapper :
    { isAdvancedElmLandPage : Bool
    , isAuthProtectedPage : Bool
    , page : PageFile
    , function : String
    , mapper : String
    }
    -> CodeGen.Expression
toPageModelMapper options =
    let
        pageModuleName : String
        pageModuleName =
            PageFile.toModuleName options.page

        routeVariantName : String
        routeVariantName =
            PageFile.toVariantName options.page
    in
    CodeGen.Expression.pipeline
        [ CodeGen.Expression.function
            { name = "Page." ++ options.function
            , arguments =
                [ if options.isAdvancedElmLandPage then
                    CodeGen.Expression.parens
                        [ CodeGen.Expression.value (pageModuleName ++ ".page")
                        , if options.isAuthProtectedPage then
                            CodeGen.Expression.value "user model.shared"

                          else
                            CodeGen.Expression.value "model.shared"
                        , if PageFile.hasDynamicParameters options.page then
                            CodeGen.Expression.value "(Route.fromUrl params model.url)"

                          else
                            CodeGen.Expression.value "(Route.fromUrl () model.url)"
                        ]

                  else if PageFile.hasDynamicParameters options.page then
                    CodeGen.Expression.parens
                        [ CodeGen.Expression.value (pageModuleName ++ ".page")
                        , if options.isAuthProtectedPage then
                            CodeGen.Expression.value "user params"

                          else
                            CodeGen.Expression.value "params"
                        ]

                  else if options.isAuthProtectedPage then
                    CodeGen.Expression.parens
                        [ CodeGen.Expression.value (pageModuleName ++ ".page user")
                        ]

                  else
                    CodeGen.Expression.value (pageModuleName ++ ".page")
                , CodeGen.Expression.value "pageModel"
                ]
            }
        , CodeGen.Expression.function
            { name = options.mapper
            , arguments = [ CodeGen.Expression.value ("Main.Pages.Msg." ++ routeVariantName) ]
            }
        , CodeGen.Expression.function
            { name = options.mapper
            , arguments = [ CodeGen.Expression.value "PageSent" ]
            }
        ]


routeElmModule : Data -> CodeGen.Module
routeElmModule data =
    let
        routeAnnotation =
            CodeGen.Annotation.genericType "Route"
                [ CodeGen.Annotation.type_ "params" ]

        queryAnnotation =
            CodeGen.Annotation.genericType "Dict"
                [ CodeGen.Annotation.string
                , CodeGen.Annotation.string
                ]

        hashAnnotation =
            CodeGen.Annotation.genericType "Maybe"
                [ CodeGen.Annotation.string ]
    in
    CodeGen.Module.new
        { name = [ "Route" ]
        , exposing_ = [ "Route", "fromUrl", "href", "toString" ]
        , imports =
            List.concat
                [ [ CodeGen.Import.new [ "Dict" ]
                        |> CodeGen.Import.withExposing [ "Dict" ]
                  , CodeGen.Import.new [ "Html" ]
                  , CodeGen.Import.new [ "Html.Attributes" ]
                  , CodeGen.Import.new [ "Route.Path" ]
                  , CodeGen.Import.new [ "Route.Query" ]
                  , CodeGen.Import.new [ "Url" ]
                        |> CodeGen.Import.withExposing [ "Url" ]
                  ]
                , if data.options.useHashRouting then
                    [ CodeGen.Import.new [ "HashRouting" ] ]

                  else
                    []
                ]
        , declarations =
            [ CodeGen.Declaration.record
                { name = routeAnnotation
                , fields =
                    [ ( "path", CodeGen.Annotation.type_ "Route.Path.Path" )
                    , ( "params", CodeGen.Annotation.type_ "params" )
                    , ( "query", queryAnnotation )
                    , ( "hash", hashAnnotation )
                    , ( "url", CodeGen.Annotation.type_ "Url" )
                    ]
                }
            , CodeGen.Declaration.function
                { name = "fromUrl"
                , annotation =
                    CodeGen.Annotation.function
                        [ CodeGen.Annotation.type_ "params"
                        , CodeGen.Annotation.type_ "Url"
                        , routeAnnotation
                        ]
                , arguments =
                    [ CodeGen.Argument.new "params"
                    , CodeGen.Argument.new "url"
                    ]
                , expression =
                    CodeGen.Expression.multilineRecord
                        [ ( "path"
                          , CodeGen.Expression.function
                                { name = "Route.Path.fromUrl"
                                , arguments = [ CodeGen.Expression.value "url" ]
                                }
                          )
                        , ( "params", CodeGen.Expression.value "params" )
                        , ( "query"
                          , CodeGen.Expression.function
                                { name = "Route.Query.fromUrl"
                                , arguments = [ CodeGen.Expression.value "url" ]
                                }
                          )
                        , ( "hash"
                          , if data.options.useHashRouting then
                                CodeGen.Expression.pipeline
                                    [ CodeGen.Expression.function
                                        { name = "HashRouting.transformToHashUrl"
                                        , arguments = [ CodeGen.Expression.value "url" ]
                                        }
                                    , CodeGen.Expression.function
                                        { name = "Maybe.andThen"
                                        , arguments = [ CodeGen.Expression.value ".fragment" ]
                                        }
                                    ]

                            else
                                CodeGen.Expression.value "url.fragment"
                          )
                        , ( "url", CodeGen.Expression.value "url" )
                        ]
                }
            , CodeGen.Declaration.function
                { name = "href"
                , annotation =
                    CodeGen.Annotation.function
                        [ CodeGen.Annotation.record
                            [ ( "path", CodeGen.Annotation.type_ "Route.Path.Path" )
                            , ( "query", queryAnnotation )
                            , ( "hash", hashAnnotation )
                            ]
                        , CodeGen.Annotation.genericType "Html.Attribute"
                            [ CodeGen.Annotation.type_ "msg" ]
                        ]
                , arguments = [ CodeGen.Argument.new "route" ]
                , expression =
                    CodeGen.Expression.function
                        { name = "Html.Attributes.href"
                        , arguments =
                            [ CodeGen.Expression.parens
                                [ CodeGen.Expression.function
                                    { name = "toString"
                                    , arguments = [ CodeGen.Expression.value "route" ]
                                    }
                                ]
                            ]
                        }
                }
            , CodeGen.Declaration.function
                { name = "toString"
                , annotation =
                    CodeGen.Annotation.function
                        [ CodeGen.Annotation.extensibleRecord "route"
                            [ ( "path", CodeGen.Annotation.type_ "Route.Path.Path" )
                            , ( "query", queryAnnotation )
                            , ( "hash", hashAnnotation )
                            ]
                        , CodeGen.Annotation.string
                        ]
                , arguments = [ CodeGen.Argument.new "route" ]
                , expression =
                    CodeGen.Expression.multilineFunction
                        { name = "String.join"
                        , arguments =
                            [ CodeGen.Expression.string ""
                            , CodeGen.Expression.multilineList
                                [ CodeGen.Expression.function
                                    { name = "Route.Path.toString"
                                    , arguments = [ CodeGen.Expression.value "route.path" ]
                                    }
                                , CodeGen.Expression.function
                                    { name = "Route.Query.toString"
                                    , arguments = [ CodeGen.Expression.value "route.query" ]
                                    }
                                , CodeGen.Expression.pipeline
                                    [ CodeGen.Expression.value "route.hash"
                                    , CodeGen.Expression.function
                                        { name = "Maybe.map"
                                        , arguments =
                                            [ CodeGen.Expression.parens
                                                [ CodeGen.Expression.function
                                                    { name = "String.append"
                                                    , arguments = [ CodeGen.Expression.string "#" ]
                                                    }
                                                ]
                                            ]
                                        }
                                    , CodeGen.Expression.function
                                        { name = "Maybe.withDefault"
                                        , arguments = [ CodeGen.Expression.string "" ]
                                        }
                                    ]
                                ]
                            ]
                        }
                }
            ]
        }


routePathElmModule : Data -> CodeGen.Module
routePathElmModule data =
    CodeGen.Module.new
        { name = [ "Route", "Path" ]
        , exposing_ = [ "Path(..)", "fromString", "fromUrl", "href", "toString" ]
        , imports =
            List.concat
                [ [ CodeGen.Import.new [ "Html" ]
                  , CodeGen.Import.new [ "Html.Attributes" ]
                  , CodeGen.Import.new [ "Url" ]
                        |> CodeGen.Import.withExposing [ "Url" ]
                  , CodeGen.Import.new [ "Url.Parser" ]
                        |> CodeGen.Import.withExposing [ "(</>)" ]
                  ]
                , if data.options.useHashRouting then
                    [ CodeGen.Import.new [ "HashRouting" ] ]

                  else
                    []
                ]
        , declarations =
            [ CodeGen.Declaration.customType
                { name = "Path"
                , variants =
                    List.concat
                        [ data.pages
                            |> List.map PageFile.toRouteVariant
                        , [ ( "NotFound_", [] ) ]
                        ]
                }
            , CodeGen.Declaration.function
                { name = "fromUrl"
                , annotation =
                    CodeGen.Annotation.function
                        [ CodeGen.Annotation.type_ "Url"
                        , CodeGen.Annotation.type_ "Path"
                        ]
                , arguments = [ CodeGen.Argument.new "url" ]
                , expression =
<<<<<<< HEAD
                    CodeGen.Expression.pipeline
                        [ CodeGen.Expression.function
                            { name = "fromString"
                            , arguments = [ CodeGen.Expression.value "url.path" ]
                            }
                        , CodeGen.Expression.function
                            { name = "Maybe.withDefault"
                            , arguments =
                                [ CodeGen.Expression.value "NotFound_"
                                ]
                            }
                        ]
=======
                    if data.options.useHashRouting then
                        CodeGen.Expression.pipeline
                            [ CodeGen.Expression.function
                                { name = "HashRouting.transformToHashUrl"
                                , arguments = [ CodeGen.Expression.value "url" ]
                                }
                            , CodeGen.Expression.function
                                { name = "Maybe.andThen"
                                , arguments =
                                    [ CodeGen.Expression.parens
                                        [ CodeGen.Expression.function
                                            { name = "Url.Parser.parse"
                                            , arguments = [ CodeGen.Expression.value "parser" ]
                                            }
                                        ]
                                    ]
                                }
                            , CodeGen.Expression.function
                                { name = "Maybe.withDefault"
                                , arguments =
                                    [ CodeGen.Expression.value "NotFound_"
                                    ]
                                }
                            ]

                    else
                        CodeGen.Expression.pipeline
                            [ CodeGen.Expression.value "url"
                            , CodeGen.Expression.function
                                { name = "Url.Parser.parse"
                                , arguments =
                                    [ CodeGen.Expression.value "parser"
                                    ]
                                }
                            , CodeGen.Expression.function
                                { name = "Maybe.withDefault"
                                , arguments =
                                    [ CodeGen.Expression.value "NotFound_"
                                    ]
                                }
                            ]
>>>>>>> a861f5f9
                }
            , CodeGen.Declaration.function
                { name = "fromString"
                , annotation =
                    CodeGen.Annotation.function
                        [ CodeGen.Annotation.type_ "String"
                        , CodeGen.Annotation.type_ "Maybe Path"
                        ]
                , arguments = [ CodeGen.Argument.new "urlPath" ]
                , expression = routePathFromStringExpression data
                }
            , CodeGen.Declaration.function
                { name = "href"
                , annotation = CodeGen.Annotation.function [ CodeGen.Annotation.type_ "Path", CodeGen.Annotation.type_ "Html.Attribute msg" ]
                , arguments = [ CodeGen.Argument.new "path" ]
                , expression = CodeGen.Expression.value "Html.Attributes.href (toString path)"
                }
            , CodeGen.Declaration.function
                { name = "toString"
                , annotation = CodeGen.Annotation.function [ CodeGen.Annotation.type_ "Path", CodeGen.Annotation.string ]
                , arguments = [ CodeGen.Argument.new "path" ]
                , expression =
                    CodeGen.Expression.letIn
                        { let_ =
                            [ { argument = CodeGen.Argument.new "pieces"
                              , annotation = Just (CodeGen.Annotation.type_ "List String")
                              , expression =
                                    CodeGen.Expression.caseExpression
                                        { value = CodeGen.Argument.new "path"
                                        , branches = toRoutePathToStringBranches data.pages
                                        }
                              }
                            ]
                        , in_ =
                            CodeGen.Expression.pipeline
                                [ CodeGen.Expression.value "pieces"
                                , CodeGen.Expression.function
                                    { name = "String.join"
                                    , arguments = [ CodeGen.Expression.string "/" ]
                                    }
                                , CodeGen.Expression.function
                                    { name = "String.append"
                                    , arguments =
                                        [ if data.options.useHashRouting then
                                            CodeGen.Expression.string "#/"

                                          else
                                            CodeGen.Expression.string "/"
                                        ]
                                    }
                                ]
                        }
                }
            ]
        }


routePathFromStringExpression : { data | pages : List PageFile } -> CodeGen.Expression
routePathFromStringExpression { pages } =
    let
        toBranch : PageFile -> CodeGen.Expression.Branch
        toBranch page =
            PageFile.toRouteFromStringBranch page

        nothingBranch : CodeGen.Expression.Branch
        nothingBranch =
            { name = "_"
            , arguments = []
            , expression = CodeGen.Expression.value "Nothing"
            }
    in
    CodeGen.Expression.letIn
        { let_ =
            [ { argument = CodeGen.Argument.new "urlPathSegments"
              , annotation = Just (CodeGen.Annotation.type_ "List String")
              , expression =
                    CodeGen.Expression.pipeline
                        [ CodeGen.Expression.value "urlPath"
                        , CodeGen.Expression.function { name = "String.split", arguments = [ CodeGen.Expression.string "/" ] }
                        , CodeGen.Expression.value "List.filter (String.trim >> String.isEmpty >> Basics.not)"
                        ]
              }
            ]
        , in_ =
            CodeGen.Expression.caseExpression
                { value = CodeGen.Argument.new "urlPathSegments"
                , branches =
                    if List.any PageFile.isTopLevelCatchAllPage pages then
                        List.map toBranch pages

                    else
                        List.map toBranch pages ++ [ nothingBranch ]
                }
        }


toRoutePathToStringBranches : List PageFile -> List CodeGen.Expression.Branch
toRoutePathToStringBranches files =
    List.map toRoutePathToStringBranch files
        ++ [ { name = "NotFound_"
             , arguments = []
             , expression = CodeGen.Expression.list [ CodeGen.Expression.string "404" ]
             }
           ]


toRoutePathToStringBranch : PageFile -> CodeGen.Expression.Branch
toRoutePathToStringBranch page =
    { name = PageFile.toVariantName page
    , arguments =
        if PageFile.hasDynamicParameters page then
            [ CodeGen.Argument.new "params" ]

        else
            []
    , expression =
        if PageFile.toVariantName page == "Home_" then
            CodeGen.Expression.list []

        else
            CodeGen.Expression.list
                (PageFile.toList page
                    |> List.map
                        (\piece ->
                            if piece == "ALL_" then
                                CodeGen.Expression.value "String.join \"/\" (params.first_ :: params.rest_)"

                            else if String.endsWith "_" piece then
                                CodeGen.Expression.value
                                    ("params."
                                        ++ (piece |> String.dropRight 1 |> Extras.String.fromPascalCaseToCamelCase)
                                    )

                            else
                                CodeGen.Expression.string (Extras.String.fromPascalCaseToKebabCase piece)
                        )
                )
    }


routeQueryElmModule : Data -> CodeGen.Module
routeQueryElmModule data =
    CodeGen.Module.new
        { name = [ "Route", "Query" ]
        , exposing_ = [ "fromUrl", "toString" ]
        , imports =
            List.concat
                [ [ CodeGen.Import.new [ "Dict" ]
                        |> CodeGen.Import.withExposing [ "Dict" ]
                  , CodeGen.Import.new [ "Url" ]
                        |> CodeGen.Import.withExposing [ "Url" ]
                  , CodeGen.Import.new [ "Url.Parser" ]
                        |> CodeGen.Import.withExposing [ "query" ]
                  , CodeGen.Import.new [ "Url.Builder" ]
                        |> CodeGen.Import.withExposing [ "QueryParameter" ]
                  ]
                , if data.options.useHashRouting then
                    [ CodeGen.Import.new [ "HashRouting" ] ]

                  else
                    []
                ]
        , declarations =
            [ CodeGen.Declaration.function
                { name = "fromUrl"
                , annotation =
                    CodeGen.Annotation.function
                        [ CodeGen.Annotation.type_ "Url"
                        , CodeGen.Annotation.genericType "Dict"
                            [ CodeGen.Annotation.string
                            , CodeGen.Annotation.string
                            ]
                        ]
                , arguments =
                    [ CodeGen.Argument.new "url"
                    ]
                , expression =
                    CodeGen.Expression.caseExpression
                        { value =
                            if data.options.useHashRouting then
                                CodeGen.Argument.new "Maybe.andThen .query (HashRouting.transformToHashUrl url)"

                            else
                                CodeGen.Argument.new "url.query"
                        , branches =
                            [ { name = "Nothing"
                              , arguments = []
                              , expression =
                                    CodeGen.Expression.value "Dict.empty"
                              }
                            , { name = "Just"
                              , arguments = [ CodeGen.Argument.new "query" ]
                              , expression =
                                    CodeGen.Expression.ifElse
                                        { condition =
                                            CodeGen.Expression.function
                                                { name = "String.isEmpty"
                                                , arguments = [ CodeGen.Expression.value "query" ]
                                                }
                                        , ifBranch =
                                            CodeGen.Expression.value "Dict.empty"
                                        , elseBranch =
                                            CodeGen.Expression.pipeline
                                                [ CodeGen.Expression.value "query"
                                                , CodeGen.Expression.function
                                                    { name = "String.split"
                                                    , arguments = [ CodeGen.Expression.string "&" ]
                                                    }
                                                , CodeGen.Expression.function
                                                    { name = "List.filterMap"
                                                    , arguments =
                                                        [ CodeGen.Expression.parens
                                                            [ CodeGen.Expression.function
                                                                { name = "String.split"
                                                                , arguments = [ CodeGen.Expression.string "=" ]
                                                                }
                                                            , CodeGen.Expression.operator ">>"
                                                            , CodeGen.Expression.value "queryPiecesToTuple"
                                                            ]
                                                        ]
                                                    }
                                                , CodeGen.Expression.value "Dict.fromList"
                                                ]
                                        }
                              }
                            ]
                        }
                }
            , CodeGen.Declaration.function
                { name = "queryPiecesToTuple"
                , annotation =
                    CodeGen.Annotation.function
                        [ CodeGen.Annotation.genericType "List"
                            [ CodeGen.Annotation.string ]
                        , CodeGen.Annotation.genericType "Maybe"
                            [ CodeGen.Annotation.type_ "(String, String)" ]
                        ]
                , arguments = [ CodeGen.Argument.new "pieces" ]
                , expression =
                    CodeGen.Expression.caseExpression
                        { value = CodeGen.Argument.new "pieces"
                        , branches =
                            [ { name = "[]"
                              , arguments = []
                              , expression =
                                    CodeGen.Expression.value "Nothing"
                              }
                            , { name = "key :: []"
                              , arguments = []
                              , expression =
                                    CodeGen.Expression.function
                                        { name = "Just"
                                        , arguments =
                                            [ CodeGen.Expression.tuple
                                                [ CodeGen.Expression.function
                                                    { name = "decodeQueryToken"
                                                    , arguments = [ CodeGen.Expression.value "key" ]
                                                    }
                                                , CodeGen.Expression.string ""
                                                ]
                                            ]
                                        }
                              }
                            , { name = "key :: value :: _"
                              , arguments = []
                              , expression =
                                    CodeGen.Expression.function
                                        { name = "Just"
                                        , arguments =
                                            [ CodeGen.Expression.tuple
                                                [ CodeGen.Expression.function
                                                    { name = "decodeQueryToken"
                                                    , arguments = [ CodeGen.Expression.value "key" ]
                                                    }
                                                , CodeGen.Expression.function
                                                    { name = "decodeQueryToken"
                                                    , arguments = [ CodeGen.Expression.value "value" ]
                                                    }
                                                ]
                                            ]
                                        }
                              }
                            ]
                        }
                }
            , CodeGen.Declaration.function
                { name = "decodeQueryToken"
                , annotation =
                    CodeGen.Annotation.function
                        [ CodeGen.Annotation.string, CodeGen.Annotation.string ]
                , arguments = [ CodeGen.Argument.new "val" ]
                , expression =
                    CodeGen.Expression.pipeline
                        [ CodeGen.Expression.function
                            { name = "Url.percentDecode"
                            , arguments = [ CodeGen.Expression.value "val" ]
                            }
                        , CodeGen.Expression.function
                            { name = "Maybe.withDefault"
                            , arguments = [ CodeGen.Expression.value "val" ]
                            }
                        ]
                }
            , CodeGen.Declaration.function
                { name = "toString"
                , annotation =
                    CodeGen.Annotation.function
                        [ CodeGen.Annotation.genericType "Dict"
                            [ CodeGen.Annotation.string
                            , CodeGen.Annotation.string
                            ]
                        , CodeGen.Annotation.string
                        ]
                , arguments = [ CodeGen.Argument.new "queryParameterList" ]
                , expression =
                    CodeGen.Expression.pipeline
                        [ CodeGen.Expression.value "queryParameterList"
                        , CodeGen.Expression.function { name = "Dict.toList", arguments = [] }
                        , CodeGen.Expression.function
                            { name = "List.map"
                            , arguments = [ CodeGen.Expression.value "tupleToQueryPiece" ]
                            }
                        , CodeGen.Expression.function
                            { name = "Url.Builder.toQuery"
                            , arguments = []
                            }
                        ]
                }
            , CodeGen.Declaration.function
                { name = "tupleToQueryPiece"
                , annotation =
                    CodeGen.Annotation.function
                        [ CodeGen.Annotation.type_ "(String, String)"
                        , CodeGen.Annotation.type_ "QueryParameter"
                        ]
                , arguments = [ CodeGen.Argument.new "( key, value )" ]
                , expression =
                    CodeGen.Expression.function
                        { name = "Url.Builder.string"
                        , arguments = [ CodeGen.Expression.value "key", CodeGen.Expression.value "value" ]
                        }
                }
            ]
        }


hashRoutingElmModule : CodeGen.Module
hashRoutingElmModule =
    CodeGen.Module.new
        { name = [ "HashRouting" ]
        , exposing_ = [ "transformToHashUrl" ]
        , imports =
            [ CodeGen.Import.new [ "Url" ]
                |> CodeGen.Import.withExposing [ "Url" ]
            ]
        , declarations =
            [ CodeGen.Declaration.function
                { name = "transformToHashUrl"
                , annotation =
                    CodeGen.Annotation.function
                        [ CodeGen.Annotation.type_ "Url"
                        , CodeGen.Annotation.genericType "Maybe"
                            [ CodeGen.Annotation.type_ "Url" ]
                        ]
                , arguments = [ CodeGen.Argument.new "url" ]
                , expression =
                    CodeGen.Expression.letIn
                        { let_ =
                            [ { argument = CodeGen.Argument.new "protocol"
                              , annotation = Just CodeGen.Annotation.string
                              , expression =
                                    CodeGen.Expression.caseExpression
                                        { value = CodeGen.Argument.new "url.protocol"
                                        , branches =
                                            [ { name = "Url.Http"
                                              , arguments = []
                                              , expression =
                                                    CodeGen.Expression.string "http://"
                                              }
                                            , { name = "Url.Https"
                                              , arguments = []
                                              , expression =
                                                    CodeGen.Expression.string "https://"
                                              }
                                            ]
                                        }
                              }
                            , { argument = CodeGen.Argument.new "host"
                              , annotation = Just CodeGen.Annotation.string
                              , expression = CodeGen.Expression.value "url.host"
                              }
                            , { argument = CodeGen.Argument.new "port_"
                              , annotation = Just CodeGen.Annotation.string
                              , expression =
                                    CodeGen.Expression.caseExpression
                                        { value = CodeGen.Argument.new "url.port_"
                                        , branches =
                                            [ { name = "Just"
                                              , arguments = [ CodeGen.Argument.new "int" ]
                                              , expression =
                                                    CodeGen.Expression.parens
                                                        [ CodeGen.Expression.string ":"
                                                        , CodeGen.Expression.operator "++"
                                                        , CodeGen.Expression.function
                                                            { name = "String.fromInt"
                                                            , arguments = [ CodeGen.Expression.value "int" ]
                                                            }
                                                        ]
                                              }
                                            , { name = "Nothing"
                                              , arguments = []
                                              , expression = CodeGen.Expression.string ""
                                              }
                                            ]
                                        }
                              }
                            , { argument = CodeGen.Argument.new "fragment"
                              , annotation = Just CodeGen.Annotation.string
                              , expression =
                                    CodeGen.Expression.function
                                        { name = "Maybe.withDefault"
                                        , arguments =
                                            [ CodeGen.Expression.string ""
                                            , CodeGen.Expression.value "url.fragment"
                                            ]
                                        }
                              }
                            ]
                        , in_ =
                            CodeGen.Expression.pipeline
                                [ CodeGen.Expression.list
                                    [ CodeGen.Expression.value "protocol"
                                    , CodeGen.Expression.value "host"
                                    , CodeGen.Expression.value "port_"
                                    , CodeGen.Expression.value "fragment"
                                    ]
                                , CodeGen.Expression.function
                                    { name = "String.concat", arguments = [] }
                                , CodeGen.Expression.function
                                    { name = "Url.fromString", arguments = [] }
                                ]
                        }
                }
            ]
        }


{-|

    module Layouts exposing (Layout(..))

    import Layouts.Default
    import Layouts.Sidebar

    type Layout
        = Default Layouts.Default.Settings
        | Sidebar Layouts.Sidebar.Settings

-}
layoutsElmModule : Data -> CodeGen.Module
layoutsElmModule data =
    let
        toLayoutImport : LayoutFile -> CodeGen.Import
        toLayoutImport layout =
            CodeGen.Import.new
                (LayoutFile.toModuleName layout
                    |> String.split "."
                )
    in
    CodeGen.Module.new
        { name = [ "Layouts" ]
        , exposing_ = [ ".." ]
        , imports = List.map toLayoutImport data.layouts
        , declarations =
            [ LayoutFile.toLayoutTypeDeclaration data.layouts
            ]
        }


{-| This represents the data we expect to receive from JavaScript
-}
type alias Data =
    { pages : List PageFile
<<<<<<< HEAD
    , layouts : List LayoutFile
=======
    , layouts : List Filepath
    , options : Options
>>>>>>> a861f5f9
    }


type alias Options =
    { useHashRouting : Bool }


defaultOptions : Options
defaultOptions =
    { useHashRouting = False }


decoder : Json.Decode.Decoder Data
decoder =
    Json.Decode.map3 Data
        (Json.Decode.field "pages"
            (Json.Decode.list PageFile.decoder
                |> Json.Decode.map ignoreNotFoundPage
                |> Json.Decode.map PageFile.sortBySpecificity
            )
        )
<<<<<<< HEAD
        (Json.Decode.field "layouts" (Json.Decode.list LayoutFile.decoder)
            |> Json.Decode.map (List.sortWith LayoutFile.sorter)
=======
        (Json.Decode.field "layouts" (Json.Decode.list Filepath.decoder))
        (Json.Decode.field "options" optionsDecoder)


optionsDecoder : Json.Decode.Decoder Options
optionsDecoder =
    Json.Decode.map Options
        (Json.Decode.maybe (Json.Decode.field "useHashRouting" Json.Decode.bool)
            |> Json.Decode.map (Maybe.withDefault defaultOptions.useHashRouting)
>>>>>>> a861f5f9
        )


ignoreNotFoundPage : List PageFile -> List PageFile
ignoreNotFoundPage pageFiles =
    pageFiles
        |> List.filter (PageFile.isNotFoundPage >> not)<|MERGE_RESOLUTION|>--- conflicted
+++ resolved
@@ -17,34 +17,23 @@
 run json =
     case Json.Decode.decodeValue decoder json of
         Ok data ->
-<<<<<<< HEAD
-            [ mainElmModule data
-            , mainPagesModelModule data
-            , mainPagesMsgModule data
-            , mainLayoutsModelModule data
-            , mainLayoutsMsgModule data
-            , routePathElmModule data
-            , layoutsElmModule data
-            ]
-=======
             List.concat
                 [ [ mainElmModule data
+                  , mainPagesModelModule data
+                  , mainPagesMsgModule data
+                  , mainLayoutsModelModule data
+                  , mainLayoutsMsgModule data
                   , routePathElmModule data
                   , routeQueryElmModule data
                   , routeElmModule data
+                  , layoutsElmModule data
                   ]
                 , if data.options.useHashRouting then
                     [ hashRoutingElmModule ]
 
                   else
                     []
-                , if List.isEmpty data.layouts then
-                    []
-
-                  else
-                    [ layoutsElmModule data ]
                 ]
->>>>>>> a861f5f9
 
         Err _ ->
             -- TODO: Better handling here now that input can come from users
@@ -1920,15 +1909,16 @@
                     []
                 ]
         , declarations =
-            [ CodeGen.Declaration.record
-                { name = routeAnnotation
-                , fields =
-                    [ ( "path", CodeGen.Annotation.type_ "Route.Path.Path" )
-                    , ( "params", CodeGen.Annotation.type_ "params" )
-                    , ( "query", queryAnnotation )
-                    , ( "hash", hashAnnotation )
-                    , ( "url", CodeGen.Annotation.type_ "Url" )
-                    ]
+            [ CodeGen.Declaration.typeAlias
+                { name = "Route params"
+                , annotation =
+                    CodeGen.Annotation.multilineRecord
+                        [ ( "path", CodeGen.Annotation.type_ "Route.Path.Path" )
+                        , ( "params", CodeGen.Annotation.type_ "params" )
+                        , ( "query", queryAnnotation )
+                        , ( "hash", hashAnnotation )
+                        , ( "url", CodeGen.Annotation.type_ "Url" )
+                        ]
                 }
             , CodeGen.Declaration.function
                 { name = "fromUrl"
@@ -2093,20 +2083,6 @@
                         ]
                 , arguments = [ CodeGen.Argument.new "url" ]
                 , expression =
-<<<<<<< HEAD
-                    CodeGen.Expression.pipeline
-                        [ CodeGen.Expression.function
-                            { name = "fromString"
-                            , arguments = [ CodeGen.Expression.value "url.path" ]
-                            }
-                        , CodeGen.Expression.function
-                            { name = "Maybe.withDefault"
-                            , arguments =
-                                [ CodeGen.Expression.value "NotFound_"
-                                ]
-                            }
-                        ]
-=======
                     if data.options.useHashRouting then
                         CodeGen.Expression.pipeline
                             [ CodeGen.Expression.function
@@ -2118,8 +2094,8 @@
                                 , arguments =
                                     [ CodeGen.Expression.parens
                                         [ CodeGen.Expression.function
-                                            { name = "Url.Parser.parse"
-                                            , arguments = [ CodeGen.Expression.value "parser" ]
+                                            { name = "fromString"
+                                            , arguments = [ CodeGen.Expression.value "url.path" ]
                                             }
                                         ]
                                     ]
@@ -2134,12 +2110,9 @@
 
                     else
                         CodeGen.Expression.pipeline
-                            [ CodeGen.Expression.value "url"
-                            , CodeGen.Expression.function
-                                { name = "Url.Parser.parse"
-                                , arguments =
-                                    [ CodeGen.Expression.value "parser"
-                                    ]
+                            [ CodeGen.Expression.function
+                                { name = "fromString"
+                                , arguments = [ CodeGen.Expression.value "url.path" ]
                                 }
                             , CodeGen.Expression.function
                                 { name = "Maybe.withDefault"
@@ -2148,7 +2121,6 @@
                                     ]
                                 }
                             ]
->>>>>>> a861f5f9
                 }
             , CodeGen.Declaration.function
                 { name = "fromString"
@@ -2632,12 +2604,8 @@
 -}
 type alias Data =
     { pages : List PageFile
-<<<<<<< HEAD
     , layouts : List LayoutFile
-=======
-    , layouts : List Filepath
     , options : Options
->>>>>>> a861f5f9
     }
 
 
@@ -2659,11 +2627,9 @@
                 |> Json.Decode.map PageFile.sortBySpecificity
             )
         )
-<<<<<<< HEAD
         (Json.Decode.field "layouts" (Json.Decode.list LayoutFile.decoder)
             |> Json.Decode.map (List.sortWith LayoutFile.sorter)
-=======
-        (Json.Decode.field "layouts" (Json.Decode.list Filepath.decoder))
+        )
         (Json.Decode.field "options" optionsDecoder)
 
 
@@ -2672,7 +2638,6 @@
     Json.Decode.map Options
         (Json.Decode.maybe (Json.Decode.field "useHashRouting" Json.Decode.bool)
             |> Json.Decode.map (Maybe.withDefault defaultOptions.useHashRouting)
->>>>>>> a861f5f9
         )
 
 
